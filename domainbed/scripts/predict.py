import argparse
import json
import os
import time
import collections
import numpy as np
import torch
from domainbed import datasets
from domainbed import hparams_registry
from domainbed import algorithms
from domainbed.lib import misc
from domainbed.lib.fast_data_loader import FastDataLoader

<<<<<<< HEAD
=======

# This is a function inside domainbed/scripts/predict.py
>>>>>>> f17227e8
def format_log_entry(result, true_label, image_path, global_index, class_names, domain_map):
    """Formats a dictionary of results into a neat string for logging."""
    entry = (
        f"============================================================\n"
        f"SAMPLE #{global_index}\n"
        f"File: {os.path.basename(image_path)}\n"
        f"True Label: {class_names[true_label]}\n"
        f"Generalist Top Prediction: {class_names[result['gen_pred']]}\n"
        f"------------------------------------------------------------\n"
        f"EVENT: {result['reason']}\n"
        f"Generalist Confidence: {result['gen_confidence']:.2%}\n"
    )

    if 'gen_softmax' in result:
        gen_probs = result['gen_softmax']
        gen_top3_idx = np.argsort(gen_probs)[-3:][::-1]
        gen_top3_str = ", ".join([f"{class_names[i]} ({gen_probs[i]:.2%})" for i in gen_top3_idx])
        entry += f"Generalist Top Predictions (Full): {gen_top3_str}\n"

    if 'spec_poll_details' in result:
        poll_details = result['spec_poll_details']
        vote_str_parts = []
        for detail in sorted(poll_details, key=lambda x: x['domain']):
            domain_name = domain_map.get(detail['domain'], f"Domain {detail['domain']}")
            vote_name = class_names[detail['vote']]
            conf = detail['conf']
            vote_str_parts.append(f"{domain_name}: {vote_name} ({conf:.1%})")
<<<<<<< HEAD
        
        vote_str = ", ".join(vote_str_parts)
        entry += f"Specialist Individual Predictions: [{vote_str}]\n"
    
=======

        entry += f"Full Poll Results: [{', '.join(vote_str_parts)}]\n"
    # -------------------------------------------------------------

>>>>>>> f17227e8
    if 'blended_softmax' in result:
        blend_probs = result['blended_softmax']
        blend_top3_idx = np.argsort(blend_probs)[-3:][::-1]
        blend_top3_str = ", ".join([f"{class_names[i]} ({blend_probs[i]:.2%})" for i in blend_top3_idx])
        entry += f"Blended Specialist Prediction: {blend_top3_str}\n"

    final_pred_class = class_names[result['final_pred']] if result['final_pred'] != -1 else "FLAGGED"
    entry += f"Final Decision: {final_pred_class}\n"
    entry += f"============================================================\n\n"

    return entry


def main(args):
    if torch.cuda.is_available():
        device = "cuda"
    else:
        device = "cpu"

<<<<<<< HEAD
    # --- Load hparams differently based on algorithm ---
    if args.algorithm == 'HybridEnsembleMultiHead':
        # --- THIS IS THE CHANGE ---
        # For MultiHead, load hparams from the saved model file specified by --model_path
        if not args.model_path:
             raise ValueError("--model_path is required for HybridEnsembleMultiHead")
        model_path = args.model_path
        if not os.path.exists(model_path):
            raise FileNotFoundError(f"MultiHead model not found at {model_path}")
        saved_state = torch.load(model_path)
        hparams = saved_state['model_hparams']
        print("--- Loaded HParams from saved MultiHead model ---")
        # Add inference-specific hparams back in
        hparams['load_trained_model_path'] = model_path # The algorithm needs this path
        hparams['confidence_thresh'] = args.confidence_threshold
        # ---------------------------
    elif args.algorithm == 'HybridEnsemble':
        if not args.model_path_root:
             raise ValueError("--model_path_root is required for HybridEnsemble")
        generalist_model_path = os.path.join(args.model_path_root, 'generalist', 'model.pkl')
        if not os.path.exists(generalist_model_path):
            raise FileNotFoundError(f"Generalist model not found at {generalist_model_path}")
        saved_state = torch.load(generalist_model_path)
        hparams = saved_state['model_hparams']
        print("--- Loaded HParams from saved generalist model ---")
        hparams['model_path_root'] = args.model_path_root
        hparams['confidence_thresh'] = args.confidence_threshold
        hparams['fallback_model'] = args.fallback_model
        hparams['consensus_mode'] = args.consensus_mode
        hparams['specialist_mode'] = args.specialist_mode
    else:
        hparams = hparams_registry.default_hparams(args.algorithm, args.dataset)
        if args.hparams: hparams.update(json.loads(args.hparams))
        print("--- Using Default HParams ---")

    for k, v in sorted(hparams.items()): print(f"\t{k}: {v}")
=======
    generalist_model_path = os.path.join(args.model_path_root, 'generalist', 'model.pkl')
    if not os.path.exists(generalist_model_path):
        raise FileNotFoundError(f"Generalist model not found at {generalist_model_path}")

    saved_state = torch.load(generalist_model_path)
    hparams = saved_state['model_hparams']

    print("--- Loaded HParams from saved generalist model ---")
    for k, v in sorted(hparams.items()):
        print(f"\t{k}: {v}")
>>>>>>> f17227e8
    print("--------------------------------------------------")

    dataset = vars(datasets)[args.dataset](args.data_dir, args.test_envs, hparams)

    if args.dataset == 'PACS':
        domain_map = {0: 'Photo', 1: 'Art', 2: 'Cartoon', 3: 'Sketch'}
    elif args.dataset == 'VLCS':
        domain_map = {0: 'VOC', 1: 'LabelMe', 2: 'Caltech', 3: 'SUN'}
        domain_map = {0: 'VOC', 1: 'LabelMe', 2: 'Caltech', 3: 'SUN'}
    else:
        domain_map = {}

    test_env_index = args.test_envs[0]
    test_dataset = dataset[test_env_index]
    test_loader = FastDataLoader(
        dataset=test_dataset,
        batch_size=args.batch_size,
        num_workers=dataset.N_WORKERS
    )

    sample_paths = [s[0] for s in test_dataset.samples]
    class_names = test_dataset.classes

<<<<<<< HEAD
    hparams['test_env'] = test_env_index 
    
    algorithm = vars(algorithms)[args.algorithm](dataset.input_shape, dataset.num_classes, len(dataset) - len(args.test_envs), hparams)
=======
    hparams['model_path_root'] = args.model_path_root
    hparams['test_env'] = test_env_index
    hparams['confidence_thresh'] = args.confidence_threshold
    hparams['fallback_model'] = args.fallback_model
    hparams['consensus_mode'] = args.consensus_mode
    hparams['specialist_mode'] = args.specialist_mode
    hparams['weighting_mode'] = args.weighting_mode

    # --- Explicitly add missing keys ---
    hparams['data_dir'] = args.data_dir
    hparams['dataset'] = args.dataset
    hparams['data_augmentation'] = True
    hparams['random_seed'] = 0
    hparams['algorithm'] = args.algorithm
    algorithm = vars(algorithms)[args.algorithm](
        dataset.input_shape,
        dataset.num_classes,
        len(dataset) - len(args.test_envs),
        hparams
    )
>>>>>>> f17227e8
    algorithm.to(device)

    print(f"\n--- Starting Inference ---")
    if args.algorithm == 'HybridEnsembleMultiHead':
        print(f"Algorithm: HybridEnsembleMultiHead")
        print(f"Loaded model from: {hparams['load_trained_model_path']}")
    elif args.algorithm == 'HybridEnsemble':
         print(f"Algorithm: HybridEnsemble")
         print(f"Loading models from: {args.model_path_root}")
         print(f"Using Specialist Mode: {args.specialist_mode.upper()}")
         if args.specialist_mode == 'voting':
             print(f"Using Consensus Level: {args.consensus_mode.upper()}")
             print(f"Using Fallback Model: {args.fallback_model}")
    else:
         print(f"Algorithm: {args.algorithm}")
         
    print(f"Using Generalist Confidence Threshold: {args.confidence_threshold:.2%}")
<<<<<<< HEAD
=======
    print(f"Using Specialist Mode: {args.specialist_mode.upper()}")
    if args.specialist_mode == 'voting':
        print(f"Using Consensus Level: {args.consensus_mode.upper()}")
    print(f"Using Fallback Model: {args.fallback_model}")
>>>>>>> f17227e8
    print(f"Logging noteworthy events to: inference_log.txt")
    print("-" * 30)

    log_path = os.path.join(args.model_path_root, "inference_log.txt")
    os.makedirs(args.model_path_root, exist_ok=True)

    print(f"Logging noteworthy events to: {log_path}")
    print("-" * 30)

    total_counts = collections.defaultdict(int)
    correct_counts = collections.defaultdict(int)

<<<<<<< HEAD
    with open("inference_log.txt", "w") as log_file:
=======
    with open(log_path, "w") as log_file:
>>>>>>> f17227e8
        for i, (x, y) in enumerate(test_loader):
            x, y = x.to(device), y.to(device)
            batch_results = algorithm.predict(x)

            for j, result in enumerate(batch_results):
                global_index = i * args.batch_size + j
                final_pred, true_label, reason = result['final_pred'], y[j].item(), result['reason']

                total_counts[reason] += 1
                if final_pred == true_label:
                    correct_counts[reason] += 1

<<<<<<< HEAD
                if reason != 'GENERALIST_HIGH_CONFIDENCE' or args.algorithm == 'HybridEnsembleMultiHead':
                    log_entry = format_log_entry(result, true_label, sample_paths[global_index], global_index, class_names, domain_map)
=======
                if reason != 'GENERALIST_HIGH_CONFIDENCE':
                    log_entry = format_log_entry(
                        result, true_label,
                        sample_paths[global_index],
                        global_index,
                        class_names, domain_map
                    )
>>>>>>> f17227e8
                    log_file.write(log_entry)

    num_total, num_correct = sum(total_counts.values()), sum(correct_counts.values())
    overall_accuracy = num_correct / num_total if num_total > 0 else 0.0

    print("--- Overall Performance ---")
    print(f"Total Test Samples: {num_total}")
    print(f"Total Correct Predictions: {num_correct}")
    print(f"Overall System Accuracy: {overall_accuracy:.2%}\n")

    print("--- Accuracy Breakdown by Decision Path ---")
    for reason, total in sorted(total_counts.items()):
        correct = correct_counts[reason]
        accuracy = correct / total if total > 0 else 0.0
        contribution = correct / num_total if num_total > 0 else 0.0
        print(f" Reason: {reason}")
        print(f" - Cases Handled: {total} ({total/num_total:.1%})")
        print(f" - Accuracy of this Path: {accuracy:.2%}")
        print(f" - Contribution to Overall Accuracy: {contribution:.2%}")
    print("------------------------------------------")


if __name__ == "__main__":
    parser = argparse.ArgumentParser(description="DomainBed Inference with Logging")
    parser.add_argument('--data_dir', type=str, required=True)
    parser.add_argument('--dataset', type=str, required=True)
    parser.add_argument('--algorithm', type=str, required=True)
    parser.add_argument('--model_path_root', type=str, required=False, help='Root directory for HybridEnsemble models.')
    # --- THIS IS THE CHANGE ---
    # Added the new --model_path argument
    parser.add_argument('--model_path', type=str, default=None, help='Path to the single model file (used by MultiHead).')
    # --------------------------
    parser.add_argument('--test_envs', type=int, nargs='+', required=True)
    parser.add_argument('--batch_size', type=int, default=32)
<<<<<<< HEAD
    parser.add_argument('--confidence_threshold', type=float, default=0.85, help='Confidence threshold for the generalist model/head.')
    parser.add_argument('--fallback_model', type=str, default='specialist_2', choices=['erm', 'specialist_0', 'specialist_1', 'specialist_2'], help='Model to use as fallback (HybridEnsemble voting only).')
    parser.add_argument('--consensus_mode', type=str, default='majority', choices=['majority', 'strict'], help="Consensus level required (HybridEnsemble voting only).")
    parser.add_argument('--specialist_mode', type=str, default='voting', choices=['voting', 'weighting'], help="Method to combine specialists (HybridEnsemble only).")
    parser.add_argument('--hparams', type=str, default=None, help='JSON-serialized hparams dict (used for standard algorithms).')
=======
    parser.add_argument(
        '--confidence_threshold', type=float, default=0.85,
        help='Confidence threshold for the generalist model.'
    )
    parser.add_argument(
        '--fallback_model', type=str, default='specialist_2',
        choices=['erm', 'specialist_0', 'specialist_1', 'specialist_2'],
        help='Model to use as fallback.'
    )
    parser.add_argument(
        '--consensus_mode', type=str, default='majority',
        choices=['majority', 'strict'],
        help="Consensus level required from specialists."
    )
    parser.add_argument(
        '--specialist_mode', type=str, default='voting',
        choices=['voting', 'weighting'],
        help="Method to combine specialists: simple 'voting' or 'weighting' full probabilities."
    )

    parser.add_argument('--weighting_mode', type=str, default='confidence',
                    choices=['confidence', 'entropy', 'domain','domain_dynamic'],
                    help="Type of weighting used in HybridEnsemble when specialist_mode=weighting.")

>>>>>>> f17227e8

    args = parser.parse_args()
    main(args)<|MERGE_RESOLUTION|>--- conflicted
+++ resolved
@@ -11,11 +11,6 @@
 from domainbed.lib import misc
 from domainbed.lib.fast_data_loader import FastDataLoader
 
-<<<<<<< HEAD
-=======
-
-# This is a function inside domainbed/scripts/predict.py
->>>>>>> f17227e8
 def format_log_entry(result, true_label, image_path, global_index, class_names, domain_map):
     """Formats a dictionary of results into a neat string for logging."""
     entry = (
@@ -43,17 +38,10 @@
             vote_name = class_names[detail['vote']]
             conf = detail['conf']
             vote_str_parts.append(f"{domain_name}: {vote_name} ({conf:.1%})")
-<<<<<<< HEAD
         
         vote_str = ", ".join(vote_str_parts)
         entry += f"Specialist Individual Predictions: [{vote_str}]\n"
     
-=======
-
-        entry += f"Full Poll Results: [{', '.join(vote_str_parts)}]\n"
-    # -------------------------------------------------------------
-
->>>>>>> f17227e8
     if 'blended_softmax' in result:
         blend_probs = result['blended_softmax']
         blend_top3_idx = np.argsort(blend_probs)[-3:][::-1]
@@ -73,7 +61,6 @@
     else:
         device = "cpu"
 
-<<<<<<< HEAD
     # --- Load hparams differently based on algorithm ---
     if args.algorithm == 'HybridEnsembleMultiHead':
         # --- THIS IS THE CHANGE ---
@@ -82,7 +69,7 @@
              raise ValueError("--model_path is required for HybridEnsembleMultiHead")
         model_path = args.model_path
         if not os.path.exists(model_path):
-            raise FileNotFoundError(f"MultiHead model not found at {model_path}")
+             raise FileNotFoundError(f"MultiHead model not found at {model_path}")
         saved_state = torch.load(model_path)
         hparams = saved_state['model_hparams']
         print("--- Loaded HParams from saved MultiHead model ---")
@@ -95,7 +82,7 @@
              raise ValueError("--model_path_root is required for HybridEnsemble")
         generalist_model_path = os.path.join(args.model_path_root, 'generalist', 'model.pkl')
         if not os.path.exists(generalist_model_path):
-            raise FileNotFoundError(f"Generalist model not found at {generalist_model_path}")
+             raise FileNotFoundError(f"Generalist model not found at {generalist_model_path}")
         saved_state = torch.load(generalist_model_path)
         hparams = saved_state['model_hparams']
         print("--- Loaded HParams from saved generalist model ---")
@@ -104,24 +91,16 @@
         hparams['fallback_model'] = args.fallback_model
         hparams['consensus_mode'] = args.consensus_mode
         hparams['specialist_mode'] = args.specialist_mode
+        # --- MERGED ---
+        # Added weighting_mode, which was missing from the HEAD branch
+        hparams['weighting_mode'] = args.weighting_mode 
+        # ---
     else:
         hparams = hparams_registry.default_hparams(args.algorithm, args.dataset)
         if args.hparams: hparams.update(json.loads(args.hparams))
         print("--- Using Default HParams ---")
 
     for k, v in sorted(hparams.items()): print(f"\t{k}: {v}")
-=======
-    generalist_model_path = os.path.join(args.model_path_root, 'generalist', 'model.pkl')
-    if not os.path.exists(generalist_model_path):
-        raise FileNotFoundError(f"Generalist model not found at {generalist_model_path}")
-
-    saved_state = torch.load(generalist_model_path)
-    hparams = saved_state['model_hparams']
-
-    print("--- Loaded HParams from saved generalist model ---")
-    for k, v in sorted(hparams.items()):
-        print(f"\t{k}: {v}")
->>>>>>> f17227e8
     print("--------------------------------------------------")
 
     dataset = vars(datasets)[args.dataset](args.data_dir, args.test_envs, hparams)
@@ -145,32 +124,15 @@
     sample_paths = [s[0] for s in test_dataset.samples]
     class_names = test_dataset.classes
 
-<<<<<<< HEAD
     hparams['test_env'] = test_env_index 
     
-    algorithm = vars(algorithms)[args.algorithm](dataset.input_shape, dataset.num_classes, len(dataset) - len(args.test_envs), hparams)
-=======
-    hparams['model_path_root'] = args.model_path_root
-    hparams['test_env'] = test_env_index
-    hparams['confidence_thresh'] = args.confidence_threshold
-    hparams['fallback_model'] = args.fallback_model
-    hparams['consensus_mode'] = args.consensus_mode
-    hparams['specialist_mode'] = args.specialist_mode
-    hparams['weighting_mode'] = args.weighting_mode
-
-    # --- Explicitly add missing keys ---
-    hparams['data_dir'] = args.data_dir
-    hparams['dataset'] = args.dataset
-    hparams['data_augmentation'] = True
-    hparams['random_seed'] = 0
-    hparams['algorithm'] = args.algorithm
+
     algorithm = vars(algorithms)[args.algorithm](
-        dataset.input_shape,
-        dataset.num_classes,
-        len(dataset) - len(args.test_envs),
+        dataset.input_shape, 
+        dataset.num_classes, 
+        len(dataset) - len(args.test_envs), 
         hparams
     )
->>>>>>> f17227e8
     algorithm.to(device)
 
     print(f"\n--- Starting Inference ---")
@@ -184,22 +146,27 @@
          if args.specialist_mode == 'voting':
              print(f"Using Consensus Level: {args.consensus_mode.upper()}")
              print(f"Using Fallback Model: {args.fallback_model}")
+
+         elif args.specialist_mode == 'weighting':
+             print(f"Using Weighting Mode: {args.weighting_mode.upper()}")
     else:
          print(f"Algorithm: {args.algorithm}")
          
     print(f"Using Generalist Confidence Threshold: {args.confidence_threshold:.2%}")
-<<<<<<< HEAD
-=======
-    print(f"Using Specialist Mode: {args.specialist_mode.upper()}")
-    if args.specialist_mode == 'voting':
-        print(f"Using Consensus Level: {args.consensus_mode.upper()}")
-    print(f"Using Fallback Model: {args.fallback_model}")
->>>>>>> f17227e8
-    print(f"Logging noteworthy events to: inference_log.txt")
-    print("-" * 30)
-
-    log_path = os.path.join(args.model_path_root, "inference_log.txt")
-    os.makedirs(args.model_path_root, exist_ok=True)
+    
+    log_dir = args.model_path_root  # Start with the default path
+
+    if args.algorithm == 'HybridEnsembleMultiHead':
+        # For MultiHead, the log should be in the same dir as the model file
+        log_dir = os.path.dirname(args.model_path)
+
+    if log_dir is None:
+        # Fallback for any algorithm (like ERM) run without a root path
+        print("Warning: --model_path_root was not provided. Logging to current directory ('.').")
+        log_dir = "."
+
+    log_path = os.path.join(log_dir, "inference_log.txt")
+    os.makedirs(log_dir, exist_ok=True)
 
     print(f"Logging noteworthy events to: {log_path}")
     print("-" * 30)
@@ -207,11 +174,8 @@
     total_counts = collections.defaultdict(int)
     correct_counts = collections.defaultdict(int)
 
-<<<<<<< HEAD
-    with open("inference_log.txt", "w") as log_file:
-=======
+
     with open(log_path, "w") as log_file:
->>>>>>> f17227e8
         for i, (x, y) in enumerate(test_loader):
             x, y = x.to(device), y.to(device)
             batch_results = algorithm.predict(x)
@@ -224,18 +188,13 @@
                 if final_pred == true_label:
                     correct_counts[reason] += 1
 
-<<<<<<< HEAD
                 if reason != 'GENERALIST_HIGH_CONFIDENCE' or args.algorithm == 'HybridEnsembleMultiHead':
-                    log_entry = format_log_entry(result, true_label, sample_paths[global_index], global_index, class_names, domain_map)
-=======
-                if reason != 'GENERALIST_HIGH_CONFIDENCE':
                     log_entry = format_log_entry(
                         result, true_label,
                         sample_paths[global_index],
                         global_index,
                         class_names, domain_map
                     )
->>>>>>> f17227e8
                     log_file.write(log_entry)
 
     num_total, num_correct = sum(total_counts.values()), sum(correct_counts.values())
@@ -264,44 +223,41 @@
     parser.add_argument('--dataset', type=str, required=True)
     parser.add_argument('--algorithm', type=str, required=True)
     parser.add_argument('--model_path_root', type=str, required=False, help='Root directory for HybridEnsemble models.')
-    # --- THIS IS THE CHANGE ---
-    # Added the new --model_path argument
+
     parser.add_argument('--model_path', type=str, default=None, help='Path to the single model file (used by MultiHead).')
     # --------------------------
     parser.add_argument('--test_envs', type=int, nargs='+', required=True)
     parser.add_argument('--batch_size', type=int, default=32)
-<<<<<<< HEAD
-    parser.add_argument('--confidence_threshold', type=float, default=0.85, help='Confidence threshold for the generalist model/head.')
-    parser.add_argument('--fallback_model', type=str, default='specialist_2', choices=['erm', 'specialist_0', 'specialist_1', 'specialist_2'], help='Model to use as fallback (HybridEnsemble voting only).')
-    parser.add_argument('--consensus_mode', type=str, default='majority', choices=['majority', 'strict'], help="Consensus level required (HybridEnsemble voting only).")
-    parser.add_argument('--specialist_mode', type=str, default='voting', choices=['voting', 'weighting'], help="Method to combine specialists (HybridEnsemble only).")
-    parser.add_argument('--hparams', type=str, default=None, help='JSON-serialized hparams dict (used for standard algorithms).')
-=======
     parser.add_argument(
         '--confidence_threshold', type=float, default=0.85,
-        help='Confidence threshold for the generalist model.'
+        help='Confidence threshold for the generalist model/head.'
     )
     parser.add_argument(
         '--fallback_model', type=str, default='specialist_2',
         choices=['erm', 'specialist_0', 'specialist_1', 'specialist_2'],
-        help='Model to use as fallback.'
+        help='Model to use as fallback (HybridEnsemble voting only).'
     )
     parser.add_argument(
         '--consensus_mode', type=str, default='majority',
         choices=['majority', 'strict'],
-        help="Consensus level required from specialists."
+        help="Consensus level required (HybridEnsemble voting only)."
     )
     parser.add_argument(
         '--specialist_mode', type=str, default='voting',
         choices=['voting', 'weighting'],
-        help="Method to combine specialists: simple 'voting' or 'weighting' full probabilities."
-    )
-
-    parser.add_argument('--weighting_mode', type=str, default='confidence',
-                    choices=['confidence', 'entropy', 'domain','domain_dynamic'],
-                    help="Type of weighting used in HybridEnsemble when specialist_mode=weighting.")
-
->>>>>>> f17227e8
+        help="Method to combine specialists (HybridEnsemble only)."
+    )
+
+    parser.add_argument(
+        '--weighting_mode', type=str, default='confidence',
+        choices=['confidence', 'entropy', 'domain','domain_dynamic'],
+        help="Type of weighting used in HybridEnsemble when specialist_mode=weighting."
+    )
+    parser.add_argument(
+        '--hparams', type=str, default=None, 
+        help='JSON-serialized hparams dict (used for standard algorithms).'
+    )
+    # ---
 
     args = parser.parse_args()
     main(args)